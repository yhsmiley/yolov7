# Loss functions

import torch
import torch.nn as nn
import torch.nn.functional as F

from utils.general import bbox_iou, bbox_alpha_iou, box_iou, box_giou, box_diou, box_ciou, xywh2xyxy
from utils.torch_utils import is_parallel


def smooth_BCE(eps=0.1):  # https://github.com/ultralytics/yolov3/issues/238#issuecomment-598028441
    # return positive, negative label smoothing BCE targets
    return 1.0 - 0.5 * eps, 0.5 * eps


class BCEBlurWithLogitsLoss(nn.Module):
    # BCEwithLogitLoss() with reduced missing label effects.
    def __init__(self, alpha=0.05):
        super(BCEBlurWithLogitsLoss, self).__init__()
        self.loss_fcn = nn.BCEWithLogitsLoss(reduction='none')  # must be nn.BCEWithLogitsLoss()
        self.alpha = alpha

    def forward(self, pred, true):
        loss = self.loss_fcn(pred, true)
        pred = torch.sigmoid(pred)  # prob from logits
        dx = pred - true  # reduce only missing label effects
        # dx = (pred - true).abs()  # reduce missing label and false label effects
        alpha_factor = 1 - torch.exp((dx - 1) / (self.alpha + 1e-4))
        loss *= alpha_factor
        return loss.mean()


class SigmoidBin(nn.Module):
    stride = None  # strides computed during build
    export = False  # onnx export

    def __init__(self, bin_count=10, min=0.0, max=1.0, reg_scale = 2.0, use_loss_regression=True, use_fw_regression=True, BCE_weight=1.0, smooth_eps=0.0):
        super(SigmoidBin, self).__init__()
        
        self.bin_count = bin_count
        self.length = bin_count + 1
        self.min = min
        self.max = max
        self.scale = float(max - min)
        self.shift = self.scale / 2.0

        self.use_loss_regression = use_loss_regression
        self.use_fw_regression = use_fw_regression
        self.reg_scale = reg_scale
        self.BCE_weight = BCE_weight

        start = min + (self.scale/2.0) / self.bin_count
        end = max - (self.scale/2.0) / self.bin_count
        step = self.scale / self.bin_count
        self.step = step
        #print(f" start = {start}, end = {end}, step = {step} ")

        bins = torch.range(start, end + 0.0001, step).float() 
        self.register_buffer('bins', bins) 
               

        self.cp = 1.0 - 0.5 * smooth_eps
        self.cn = 0.5 * smooth_eps

        self.BCEbins = nn.BCEWithLogitsLoss(pos_weight=torch.Tensor([BCE_weight]))
        self.MSELoss = nn.MSELoss()

    def get_length(self):
        return self.length

    def forward(self, pred):
        assert pred.shape[-1] == self.length, 'pred.shape[-1]=%d is not equal to self.length=%d' % (pred.shape[-1], self.length)

        pred_reg = (pred[..., 0] * self.reg_scale - self.reg_scale/2.0) * self.step
        pred_bin = pred[..., 1:(1+self.bin_count)]

        _, bin_idx = torch.max(pred_bin, dim=-1)
        bin_bias = self.bins[bin_idx]

        if self.use_fw_regression:
            result = pred_reg + bin_bias
        else:
            result = bin_bias
        result = result.clamp(min=self.min, max=self.max)

        return result


    def training_loss(self, pred, target):
        assert pred.shape[-1] == self.length, 'pred.shape[-1]=%d is not equal to self.length=%d' % (pred.shape[-1], self.length)
        assert pred.shape[0] == target.shape[0], 'pred.shape=%d is not equal to the target.shape=%d' % (pred.shape[0], target.shape[0])
        device = pred.device

        pred_reg = (pred[..., 0].sigmoid() * self.reg_scale - self.reg_scale/2.0) * self.step
        pred_bin = pred[..., 1:(1+self.bin_count)]

        diff_bin_target = torch.abs(target[..., None] - self.bins)
        _, bin_idx = torch.min(diff_bin_target, dim=-1)
    
        bin_bias = self.bins[bin_idx]
        bin_bias.requires_grad = False
        result = pred_reg + bin_bias

        target_bins = torch.full_like(pred_bin, self.cn, device=device)  # targets
        n = pred.shape[0] 
        target_bins[range(n), bin_idx] = self.cp

        loss_bin = self.BCEbins(pred_bin, target_bins) # BCE

        if self.use_loss_regression:
            loss_regression = self.MSELoss(result, target)  # MSE        
            loss = loss_bin + loss_regression
        else:
            loss = loss_bin

        out_result = result.clamp(min=self.min, max=self.max)

        return loss, out_result


class FocalLoss(nn.Module):
    # Wraps focal loss around existing loss_fcn(), i.e. criteria = FocalLoss(nn.BCEWithLogitsLoss(), gamma=1.5)
    def __init__(self, loss_fcn, gamma=1.5, alpha=0.25):
        super(FocalLoss, self).__init__()
        self.loss_fcn = loss_fcn  # must be nn.BCEWithLogitsLoss()
        self.gamma = gamma
        self.alpha = alpha
        self.reduction = loss_fcn.reduction
        self.loss_fcn.reduction = 'none'  # required to apply FL to each element

    def forward(self, pred, true):
        loss = self.loss_fcn(pred, true)
        # p_t = torch.exp(-loss)
        # loss *= self.alpha * (1.000001 - p_t) ** self.gamma  # non-zero power for gradient stability

        # TF implementation https://github.com/tensorflow/addons/blob/v0.7.1/tensorflow_addons/losses/focal_loss.py
        pred_prob = torch.sigmoid(pred)  # prob from logits
        p_t = true * pred_prob + (1 - true) * (1 - pred_prob)
        alpha_factor = true * self.alpha + (1 - true) * (1 - self.alpha)
        modulating_factor = (1.0 - p_t) ** self.gamma
        loss *= alpha_factor * modulating_factor

        if self.reduction == 'mean':
            return loss.mean()
        elif self.reduction == 'sum':
            return loss.sum()
        else:  # 'none'
            return loss


class QFocalLoss(nn.Module):
    # Wraps Quality focal loss around existing loss_fcn(), i.e. criteria = FocalLoss(nn.BCEWithLogitsLoss(), gamma=1.5)
    def __init__(self, loss_fcn, gamma=1.5, alpha=0.25):
        super(QFocalLoss, self).__init__()
        self.loss_fcn = loss_fcn  # must be nn.BCEWithLogitsLoss()
        self.gamma = gamma
        self.alpha = alpha
        self.reduction = loss_fcn.reduction
        self.loss_fcn.reduction = 'none'  # required to apply FL to each element

    def forward(self, pred, true):
        loss = self.loss_fcn(pred, true)

        pred_prob = torch.sigmoid(pred)  # prob from logits
        alpha_factor = true * self.alpha + (1 - true) * (1 - self.alpha)
        modulating_factor = torch.abs(true - pred_prob) ** self.gamma
        loss *= alpha_factor * modulating_factor

        if self.reduction == 'mean':
            return loss.mean()
        elif self.reduction == 'sum':
            return loss.sum()
        else:  # 'none'
            return loss

class RankSort(torch.autograd.Function):
    @staticmethod
    def forward(ctx, logits, targets, delta_RS=0.50, eps=1e-10): 

        classification_grads=torch.zeros(logits.shape).cuda()
        
        #Filter fg logits
        fg_labels = (targets > 0.)
        fg_logits = logits[fg_labels]
        fg_targets = targets[fg_labels]
        fg_num = len(fg_logits)

        #Do not use bg with scores less than minimum fg logit
        #since changing its score does not have an effect on precision
        threshold_logit = torch.min(fg_logits)-delta_RS
        relevant_bg_labels=((targets==0) & (logits>=threshold_logit))
        
        relevant_bg_logits = logits[relevant_bg_labels] 
        relevant_bg_grad=torch.zeros(len(relevant_bg_logits)).cuda()
        sorting_error=torch.zeros(fg_num).cuda()
        ranking_error=torch.zeros(fg_num).cuda()
        fg_grad=torch.zeros(fg_num).cuda()
        
        #sort the fg logits
        order=torch.argsort(fg_logits)
        #Loops over each positive following the order
        for ii in order:
            # Difference Transforms (x_ij)
            fg_relations=fg_logits-fg_logits[ii] 
            bg_relations=relevant_bg_logits-fg_logits[ii]

            if delta_RS > 0:
                fg_relations=torch.clamp(fg_relations/(2*delta_RS)+0.5,min=0,max=1)
                bg_relations=torch.clamp(bg_relations/(2*delta_RS)+0.5,min=0,max=1)
            else:
                fg_relations = (fg_relations >= 0).float()
                bg_relations = (bg_relations >= 0).float()

            # Rank of ii among pos and false positive number (bg with larger scores)
            rank_pos=torch.sum(fg_relations)
            FP_num=torch.sum(bg_relations)

            # Rank of ii among all examples
            rank=rank_pos+FP_num
                            
            # Ranking error of example ii. target_ranking_error is always 0. (Eq. 7)
            ranking_error[ii]=FP_num/rank      

            # Current sorting error of example ii. (Eq. 7)
            current_sorting_error = torch.sum(fg_relations*(1-fg_targets))/rank_pos

            #Find examples in the target sorted order for example ii         
            iou_relations = (fg_targets >= fg_targets[ii])
            target_sorted_order = iou_relations * fg_relations

            #The rank of ii among positives in sorted order
            rank_pos_target = torch.sum(target_sorted_order)

            #Compute target sorting error. (Eq. 8)
            #Since target ranking error is 0, this is also total target error 
            target_sorting_error= torch.sum(target_sorted_order*(1-fg_targets))/rank_pos_target

            #Compute sorting error on example ii
            sorting_error[ii] = current_sorting_error - target_sorting_error
  
            #Identity Update for Ranking Error 
            if FP_num > eps:
                #For ii the update is the ranking error
                fg_grad[ii] -= ranking_error[ii]
                #For negatives, distribute error via ranking pmf (i.e. bg_relations/FP_num)
                relevant_bg_grad += (bg_relations*(ranking_error[ii]/FP_num))

            #Find the positives that are misranked (the cause of the error)
            #These are the ones with smaller IoU but larger logits
            missorted_examples = (~ iou_relations) * fg_relations

            #Denominotor of sorting pmf 
            sorting_pmf_denom = torch.sum(missorted_examples)

            #Identity Update for Sorting Error 
            if sorting_pmf_denom > eps:
                #For ii the update is the sorting error
                fg_grad[ii] -= sorting_error[ii]
                #For positives, distribute error via sorting pmf (i.e. missorted_examples/sorting_pmf_denom)
                fg_grad += (missorted_examples*(sorting_error[ii]/sorting_pmf_denom))

        #Normalize gradients by number of positives 
        classification_grads[fg_labels]= (fg_grad/fg_num)
        classification_grads[relevant_bg_labels]= (relevant_bg_grad/fg_num)

        ctx.save_for_backward(classification_grads)

        return ranking_error.mean(), sorting_error.mean()

    @staticmethod
    def backward(ctx, out_grad1, out_grad2):
        g1, =ctx.saved_tensors
        return g1*out_grad1, None, None, None

class aLRPLoss(torch.autograd.Function):
    @staticmethod
    def forward(ctx, logits, targets, regression_losses, delta=1., eps=1e-5): 
        classification_grads=torch.zeros(logits.shape).cuda()
        
        #Filter fg logits
        fg_labels = (targets == 1)
        fg_logits = logits[fg_labels]
        fg_num = len(fg_logits)

        #Do not use bg with scores less than minimum fg logit
        #since changing its score does not have an effect on precision
        threshold_logit = torch.min(fg_logits)-delta

        #Get valid bg logits
        relevant_bg_labels=((targets==0)&(logits>=threshold_logit))
        relevant_bg_logits=logits[relevant_bg_labels] 
        relevant_bg_grad=torch.zeros(len(relevant_bg_logits)).cuda()
        rank=torch.zeros(fg_num).cuda()
        prec=torch.zeros(fg_num).cuda()
        fg_grad=torch.zeros(fg_num).cuda()
        
        max_prec=0                                           
        #sort the fg logits
        order=torch.argsort(fg_logits)
        #Loops over each positive following the order
        for ii in order:
            #x_ij s as score differences with fgs
            fg_relations=fg_logits-fg_logits[ii] 
            #Apply piecewise linear function and determine relations with fgs
            fg_relations=torch.clamp(fg_relations/(2*delta)+0.5,min=0,max=1)
            #Discard i=j in the summation in rank_pos
            fg_relations[ii]=0

            #x_ij s as score differences with bgs
            bg_relations=relevant_bg_logits-fg_logits[ii]
            #Apply piecewise linear function and determine relations with bgs
            bg_relations=torch.clamp(bg_relations/(2*delta)+0.5,min=0,max=1)

            #Compute the rank of the example within fgs and number of bgs with larger scores
            rank_pos=1+torch.sum(fg_relations)
            FP_num=torch.sum(bg_relations)
            #Store the total since it is normalizer also for aLRP Regression error
            rank[ii]=rank_pos+FP_num
                            
            #Compute precision for this example to compute classification loss 
            prec[ii]=rank_pos/rank[ii]                
            #For stability, set eps to a infinitesmall value (e.g. 1e-6), then compute grads
            if FP_num > eps:   
                fg_grad[ii] = -(torch.sum(fg_relations*regression_losses)+FP_num)/rank[ii]
                relevant_bg_grad += (bg_relations*(-fg_grad[ii]/FP_num))   
                    
        #aLRP with grad formulation fg gradient
        classification_grads[fg_labels]= fg_grad
        #aLRP with grad formulation bg gradient
        classification_grads[relevant_bg_labels]= relevant_bg_grad 
 
        classification_grads /= (fg_num)
    
        cls_loss=1-prec.mean()
        ctx.save_for_backward(classification_grads)

        return cls_loss, rank, order

    @staticmethod
    def backward(ctx, out_grad1, out_grad2, out_grad3):
        g1, =ctx.saved_tensors
        return g1*out_grad1, None, None, None, None
    
    
class APLoss(torch.autograd.Function):
    @staticmethod
    def forward(ctx, logits, targets, delta=1.): 
        classification_grads=torch.zeros(logits.shape).cuda()
        
        #Filter fg logits
        fg_labels = (targets == 1)
        fg_logits = logits[fg_labels]
        fg_num = len(fg_logits)

        #Do not use bg with scores less than minimum fg logit
        #since changing its score does not have an effect on precision
        threshold_logit = torch.min(fg_logits)-delta

        #Get valid bg logits
        relevant_bg_labels=((targets==0)&(logits>=threshold_logit))
        relevant_bg_logits=logits[relevant_bg_labels] 
        relevant_bg_grad=torch.zeros(len(relevant_bg_logits)).cuda()
        rank=torch.zeros(fg_num).cuda()
        prec=torch.zeros(fg_num).cuda()
        fg_grad=torch.zeros(fg_num).cuda()
        
        max_prec=0                                           
        #sort the fg logits
        order=torch.argsort(fg_logits)
        #Loops over each positive following the order
        for ii in order:
            #x_ij s as score differences with fgs
            fg_relations=fg_logits-fg_logits[ii] 
            #Apply piecewise linear function and determine relations with fgs
            fg_relations=torch.clamp(fg_relations/(2*delta)+0.5,min=0,max=1)
            #Discard i=j in the summation in rank_pos
            fg_relations[ii]=0

            #x_ij s as score differences with bgs
            bg_relations=relevant_bg_logits-fg_logits[ii]
            #Apply piecewise linear function and determine relations with bgs
            bg_relations=torch.clamp(bg_relations/(2*delta)+0.5,min=0,max=1)

            #Compute the rank of the example within fgs and number of bgs with larger scores
            rank_pos=1+torch.sum(fg_relations)
            FP_num=torch.sum(bg_relations)
            #Store the total since it is normalizer also for aLRP Regression error
            rank[ii]=rank_pos+FP_num
                            
            #Compute precision for this example 
            current_prec=rank_pos/rank[ii]
            
            #Compute interpolated AP and store gradients for relevant bg examples
            if (max_prec<=current_prec):
                max_prec=current_prec
                relevant_bg_grad += (bg_relations/rank[ii])
            else:
                relevant_bg_grad += (bg_relations/rank[ii])*(((1-max_prec)/(1-current_prec)))
            
            #Store fg gradients
            fg_grad[ii]=-(1-max_prec)
            prec[ii]=max_prec 

        #aLRP with grad formulation fg gradient
        classification_grads[fg_labels]= fg_grad
        #aLRP with grad formulation bg gradient
        classification_grads[relevant_bg_labels]= relevant_bg_grad 
 
        classification_grads /= fg_num
    
        cls_loss=1-prec.mean()
        ctx.save_for_backward(classification_grads)

        return cls_loss

    @staticmethod
    def backward(ctx, out_grad1):
        g1, =ctx.saved_tensors
        return g1*out_grad1, None, None


class ComputeLoss:
    # Compute losses
    def __init__(self, model, autobalance=False):
        super(ComputeLoss, self).__init__()
        device = next(model.parameters()).device  # get model device
        h = model.hyp  # hyperparameters

        # Define criteria
        BCEcls = nn.BCEWithLogitsLoss(pos_weight=torch.tensor([h['cls_pw']], device=device))
        BCEobj = nn.BCEWithLogitsLoss(pos_weight=torch.tensor([h['obj_pw']], device=device))

        # Class label smoothing https://arxiv.org/pdf/1902.04103.pdf eqn 3
        self.cp, self.cn = smooth_BCE(eps=h.get('label_smoothing', 0.0))  # positive, negative BCE targets

        # Focal loss
        g = h['fl_gamma']  # focal loss gamma
        if g > 0:
            BCEcls, BCEobj = FocalLoss(BCEcls, g), FocalLoss(BCEobj, g)

        det = model.module.model[-1] if is_parallel(model) else model.model[-1]  # Detect() module
        self.balance = {3: [4.0, 1.0, 0.4]}.get(det.nl, [4.0, 1.0, 0.25, 0.06, .02])  # P3-P7
        #self.balance = {3: [4.0, 1.0, 0.4]}.get(det.nl, [4.0, 1.0, 0.25, 0.1, .05])  # P3-P7
        #self.balance = {3: [4.0, 1.0, 0.4]}.get(det.nl, [4.0, 1.0, 0.5, 0.4, .1])  # P3-P7
        self.ssi = list(det.stride).index(16) if autobalance else 0  # stride 16 index
        self.BCEcls, self.BCEobj, self.gr, self.hyp, self.autobalance = BCEcls, BCEobj, model.gr, h, autobalance
        for k in 'na', 'nc', 'nl', 'anchors':
            setattr(self, k, getattr(det, k))

    def __call__(self, p, targets):  # predictions, targets, model
        device = targets.device
        lcls, lbox, lobj = torch.zeros(1, device=device), torch.zeros(1, device=device), torch.zeros(1, device=device)
        tcls, tbox, indices, anchors = self.build_targets(p, targets)  # targets

        # Losses
        for i, pi in enumerate(p):  # layer index, layer predictions
            b, a, gj, gi = indices[i]  # image, anchor, gridy, gridx
            tobj = torch.zeros_like(pi[..., 0], device=device)  # target obj

            n = b.shape[0]  # number of targets
            if n:
                ps = pi[b, a, gj, gi]  # prediction subset corresponding to targets

                # Regression
                pxy = ps[:, :2].sigmoid() * 2. - 0.5
                pwh = (ps[:, 2:4].sigmoid() * 2) ** 2 * anchors[i]
                pbox = torch.cat((pxy, pwh), 1)  # predicted box
                iou = bbox_iou(pbox.T, tbox[i], x1y1x2y2=False, CIoU=True)  # iou(prediction, target)
                lbox += (1.0 - iou).mean()  # iou loss

                # Objectness
                tobj[b, a, gj, gi] = (1.0 - self.gr) + self.gr * iou.detach().clamp(0).type(tobj.dtype)  # iou ratio

                # Classification
                if self.nc > 1:  # cls loss (only if multiple classes)
                    t = torch.full_like(ps[:, 5:], self.cn, device=device)  # targets
                    t[range(n), tcls[i]] = self.cp
                    #t[t==self.cp] = iou.detach().clamp(0).type(t.dtype)
                    lcls += self.BCEcls(ps[:, 5:], t)  # BCE

                # Append targets to text file
                # with open('targets.txt', 'a') as file:
                #     [file.write('%11.5g ' * 4 % tuple(x) + '\n') for x in torch.cat((txy[i], twh[i]), 1)]

            obji = self.BCEobj(pi[..., 4], tobj)
            lobj += obji * self.balance[i]  # obj loss
            if self.autobalance:
                self.balance[i] = self.balance[i] * 0.9999 + 0.0001 / obji.detach().item()

        if self.autobalance:
            self.balance = [x / self.balance[self.ssi] for x in self.balance]
        lbox *= self.hyp['box']
        lobj *= self.hyp['obj']
        lcls *= self.hyp['cls']
        bs = tobj.shape[0]  # batch size

        loss = lbox + lobj + lcls
        return loss * bs, torch.cat((lbox, lobj, lcls, loss)).detach()

    def build_targets(self, p, targets):
        # Build targets for compute_loss(), input targets(image,class,x,y,w,h)
        na, nt = self.na, targets.shape[0]  # number of anchors, targets
        tcls, tbox, indices, anch = [], [], [], []
        gain = torch.ones(7, device=targets.device).long()  # normalized to gridspace gain
        ai = torch.arange(na, device=targets.device).float().view(na, 1).repeat(1, nt)  # same as .repeat_interleave(nt)
        targets = torch.cat((targets.repeat(na, 1, 1), ai[:, :, None]), 2)  # append anchor indices

        g = 0.5  # bias
        off = torch.tensor([[0, 0],
                            [1, 0], [0, 1], [-1, 0], [0, -1],  # j,k,l,m
                            # [1, 1], [1, -1], [-1, 1], [-1, -1],  # jk,jm,lk,lm
                            ], device=targets.device).float() * g  # offsets

        for i in range(self.nl):
            anchors = self.anchors[i]
            gain[2:6] = torch.tensor(p[i].shape)[[3, 2, 3, 2]]  # xyxy gain

            # Match targets to anchors
            t = targets * gain
            if nt:
                # Matches
                r = t[:, :, 4:6] / anchors[:, None]  # wh ratio
                j = torch.max(r, 1. / r).max(2)[0] < self.hyp['anchor_t']  # compare
                # j = wh_iou(anchors, t[:, 4:6]) > model.hyp['iou_t']  # iou(3,n)=wh_iou(anchors(3,2), gwh(n,2))
                t = t[j]  # filter

                # Offsets
                gxy = t[:, 2:4]  # grid xy
                gxi = gain[[2, 3]] - gxy  # inverse
                j, k = ((gxy % 1. < g) & (gxy > 1.)).T
                l, m = ((gxi % 1. < g) & (gxi > 1.)).T
                j = torch.stack((torch.ones_like(j), j, k, l, m))
                t = t.repeat((5, 1, 1))[j]
                offsets = (torch.zeros_like(gxy)[None] + off[:, None])[j]
            else:
                t = targets[0]
                offsets = 0

            # Define
            b, c = t[:, :2].long().T  # image, class
            gxy = t[:, 2:4]  # grid xy
            gwh = t[:, 4:6]  # grid wh
            gij = (gxy - offsets).long()
            gi, gj = gij.T  # grid xy indices

            # Append
            a = t[:, 6].long()  # anchor indices
            indices.append((b, a, gj.clamp_(0, gain[3] - 1), gi.clamp_(0, gain[2] - 1)))  # image, anchor, grid indices
            tbox.append(torch.cat((gxy - gij, gwh), 1))  # box
            anch.append(anchors[a])  # anchors
            tcls.append(c)  # class

        return tcls, tbox, indices, anch


class ComputeLossOTA:
    # Compute losses
    def __init__(self, model, autobalance=False):
        super(ComputeLossOTA, self).__init__()
        device = next(model.parameters()).device  # get model device
        h = model.hyp  # hyperparameters

        # Define criteria
        BCEcls = nn.BCEWithLogitsLoss(pos_weight=torch.tensor([h['cls_pw']], device=device))
        BCEobj = nn.BCEWithLogitsLoss(pos_weight=torch.tensor([h['obj_pw']], device=device))

        # Class label smoothing https://arxiv.org/pdf/1902.04103.pdf eqn 3
        self.cp, self.cn = smooth_BCE(eps=h.get('label_smoothing', 0.0))  # positive, negative BCE targets

        # Focal loss
        g = h['fl_gamma']  # focal loss gamma
        if g > 0:
            BCEcls, BCEobj = FocalLoss(BCEcls, g), FocalLoss(BCEobj, g)

        det = model.module.model[-1] if is_parallel(model) else model.model[-1]  # Detect() module
        self.balance = {3: [4.0, 1.0, 0.4]}.get(det.nl, [4.0, 1.0, 0.25, 0.06, .02])  # P3-P7
        self.ssi = list(det.stride).index(16) if autobalance else 0  # stride 16 index
        self.BCEcls, self.BCEobj, self.gr, self.hyp, self.autobalance = BCEcls, BCEobj, model.gr, h, autobalance
        for k in 'na', 'nc', 'nl', 'anchors', 'stride':
            setattr(self, k, getattr(det, k))

    def __call__(self, p, targets, imgs):  # predictions, targets, model   
        device = targets.device
        lcls, lbox, lobj = torch.zeros(1, device=device), torch.zeros(1, device=device), torch.zeros(1, device=device)
        bs, as_, gjs, gis, targets, anchors = self.build_targets(p, targets, imgs)
        pre_gen_gains = [torch.tensor(pp.shape, device=device)[[3, 2, 3, 2]] for pp in p] 
    

        # Losses
        for i, pi in enumerate(p):  # layer index, layer predictions
            b, a, gj, gi = bs[i], as_[i], gjs[i], gis[i]  # image, anchor, gridy, gridx
            tobj = torch.zeros_like(pi[..., 0], device=device)  # target obj

            n = b.shape[0]  # number of targets
            if n:
                ps = pi[b, a, gj, gi]  # prediction subset corresponding to targets

                # Regression
                grid = torch.stack([gi, gj], dim=1)
                pxy = ps[:, :2].sigmoid() * 2. - 0.5
                #pxy = ps[:, :2].sigmoid() * 3. - 1.
                pwh = (ps[:, 2:4].sigmoid() * 2) ** 2 * anchors[i]
                pbox = torch.cat((pxy, pwh), 1)  # predicted box
                selected_tbox = targets[i][:, 2:6] * pre_gen_gains[i]
                selected_tbox[:, :2] -= grid
                iou = bbox_iou(pbox.T, selected_tbox, x1y1x2y2=False, CIoU=True)  # iou(prediction, target)
                lbox += (1.0 - iou).mean()  # iou loss

                # Objectness
                tobj[b, a, gj, gi] = (1.0 - self.gr) + self.gr * iou.detach().clamp(0).type(tobj.dtype)  # iou ratio

                # Classification
                selected_tcls = targets[i][:, 1].long()
                if self.nc > 1:  # cls loss (only if multiple classes)
                    t = torch.full_like(ps[:, 5:], self.cn, device=device)  # targets
                    t[range(n), selected_tcls] = self.cp
                    lcls += self.BCEcls(ps[:, 5:], t)  # BCE

                # Append targets to text file
                # with open('targets.txt', 'a') as file:
                #     [file.write('%11.5g ' * 4 % tuple(x) + '\n') for x in torch.cat((txy[i], twh[i]), 1)]

            obji = self.BCEobj(pi[..., 4], tobj)
            lobj += obji * self.balance[i]  # obj loss
            if self.autobalance:
                self.balance[i] = self.balance[i] * 0.9999 + 0.0001 / obji.detach().item()

        if self.autobalance:
            self.balance = [x / self.balance[self.ssi] for x in self.balance]
        lbox *= self.hyp['box']
        lobj *= self.hyp['obj']
        lcls *= self.hyp['cls']
        bs = tobj.shape[0]  # batch size

        loss = lbox + lobj + lcls
        return loss * bs, torch.cat((lbox, lobj, lcls, loss)).detach()

    def build_targets(self, p, targets, imgs):
        
        #indices, anch = self.find_positive(p, targets)
        indices, anch = self.find_3_positive(p, targets)
        #indices, anch = self.find_4_positive(p, targets)
        #indices, anch = self.find_5_positive(p, targets)
        #indices, anch = self.find_9_positive(p, targets)
        device = torch.device(targets.device)
        matching_bs = [[] for pp in p]
        matching_as = [[] for pp in p]
        matching_gjs = [[] for pp in p]
        matching_gis = [[] for pp in p]
        matching_targets = [[] for pp in p]
        matching_anchs = [[] for pp in p]
        
        nl = len(p)    
    
        for batch_idx in range(p[0].shape[0]):
        
            b_idx = targets[:, 0]==batch_idx
            this_target = targets[b_idx]
            if this_target.shape[0] == 0:
                continue
                
            txywh = this_target[:, 2:6] * imgs[batch_idx].shape[1]
            txyxy = xywh2xyxy(txywh)

            pxyxys = []
            p_cls = []
            p_obj = []
            from_which_layer = []
            all_b = []
            all_a = []
            all_gj = []
            all_gi = []
            all_anch = []
            
            for i, pi in enumerate(p):
                
                b, a, gj, gi = indices[i]
                idx = (b == batch_idx)
                b, a, gj, gi = b[idx], a[idx], gj[idx], gi[idx]                
                all_b.append(b)
                all_a.append(a)
                all_gj.append(gj)
                all_gi.append(gi)
                all_anch.append(anch[i][idx])
                from_which_layer.append((torch.ones(size=(len(b),)) * i).to(device))
                
                fg_pred = pi[b, a, gj, gi]                
                p_obj.append(fg_pred[:, 4:5])
                p_cls.append(fg_pred[:, 5:])
                
                grid = torch.stack([gi, gj], dim=1)
                pxy = (fg_pred[:, :2].sigmoid() * 2. - 0.5 + grid) * self.stride[i] #/ 8.
                #pxy = (fg_pred[:, :2].sigmoid() * 3. - 1. + grid) * self.stride[i]
                pwh = (fg_pred[:, 2:4].sigmoid() * 2) ** 2 * anch[i][idx] * self.stride[i] #/ 8.
                pxywh = torch.cat([pxy, pwh], dim=-1)
                pxyxy = xywh2xyxy(pxywh)
                pxyxys.append(pxyxy)
            
            pxyxys = torch.cat(pxyxys, dim=0)
            if pxyxys.shape[0] == 0:
                continue
            p_obj = torch.cat(p_obj, dim=0)
            p_cls = torch.cat(p_cls, dim=0)
            from_which_layer = torch.cat(from_which_layer, dim=0)
            all_b = torch.cat(all_b, dim=0)
            all_a = torch.cat(all_a, dim=0)
            all_gj = torch.cat(all_gj, dim=0)
            all_gi = torch.cat(all_gi, dim=0)
            all_anch = torch.cat(all_anch, dim=0)
        
            pair_wise_iou = box_iou(txyxy, pxyxys)

            pair_wise_iou_loss = -torch.log(pair_wise_iou + 1e-8)

            top_k, _ = torch.topk(pair_wise_iou, min(10, pair_wise_iou.shape[1]), dim=1)
            dynamic_ks = torch.clamp(top_k.sum(1).int(), min=1)

            gt_cls_per_image = (
                F.one_hot(this_target[:, 1].to(torch.int64), self.nc)
                .float()
                .unsqueeze(1)
                .repeat(1, pxyxys.shape[0], 1)
            )

            num_gt = this_target.shape[0]
            cls_preds_ = (
                p_cls.float().unsqueeze(0).repeat(num_gt, 1, 1).sigmoid_()
                * p_obj.unsqueeze(0).repeat(num_gt, 1, 1).sigmoid_()
            )

            y = cls_preds_.sqrt_()
            pair_wise_cls_loss = F.binary_cross_entropy_with_logits(
               torch.log(y/(1-y)) , gt_cls_per_image, reduction="none"
            ).sum(-1)
            del cls_preds_
        
            cost = (
                pair_wise_cls_loss
                + 3.0 * pair_wise_iou_loss
            )

<<<<<<< HEAD
            matching_matrix = torch.zeros_like(cost, device='cpu')
=======
            matching_matrix = torch.zeros_like(cost, device=device)
>>>>>>> 2fdc7f14

            for gt_idx in range(num_gt):
                _, pos_idx = torch.topk(
                    cost[gt_idx], k=dynamic_ks[gt_idx].item(), largest=False
                )
                matching_matrix[gt_idx][pos_idx] = 1.0

            del top_k, dynamic_ks
            anchor_matching_gt = matching_matrix.sum(0)
            if (anchor_matching_gt > 1).sum() > 0:
                _, cost_argmin = torch.min(cost[:, anchor_matching_gt > 1], dim=0)
                matching_matrix[:, anchor_matching_gt > 1] *= 0.0
                matching_matrix[cost_argmin, anchor_matching_gt > 1] = 1.0
            fg_mask_inboxes = (matching_matrix.sum(0) > 0.0).to(device)
            matched_gt_inds = matching_matrix[:, fg_mask_inboxes].argmax(0)
        
            from_which_layer = from_which_layer[fg_mask_inboxes]
            all_b = all_b[fg_mask_inboxes]
            all_a = all_a[fg_mask_inboxes]
            all_gj = all_gj[fg_mask_inboxes]
            all_gi = all_gi[fg_mask_inboxes]
            all_anch = all_anch[fg_mask_inboxes]
        
            this_target = this_target[matched_gt_inds]
        
            for i in range(nl):
                layer_idx = from_which_layer == i
                matching_bs[i].append(all_b[layer_idx])
                matching_as[i].append(all_a[layer_idx])
                matching_gjs[i].append(all_gj[layer_idx])
                matching_gis[i].append(all_gi[layer_idx])
                matching_targets[i].append(this_target[layer_idx])
                matching_anchs[i].append(all_anch[layer_idx])

        for i in range(nl):
            if matching_targets[i] != []:
                matching_bs[i] = torch.cat(matching_bs[i], dim=0)
                matching_as[i] = torch.cat(matching_as[i], dim=0)
                matching_gjs[i] = torch.cat(matching_gjs[i], dim=0)
                matching_gis[i] = torch.cat(matching_gis[i], dim=0)
                matching_targets[i] = torch.cat(matching_targets[i], dim=0)
                matching_anchs[i] = torch.cat(matching_anchs[i], dim=0)
            else:
                matching_bs[i] = torch.tensor([], device='cuda:0', dtype=torch.int64)
                matching_as[i] = torch.tensor([], device='cuda:0', dtype=torch.int64)
                matching_gjs[i] = torch.tensor([], device='cuda:0', dtype=torch.int64)
                matching_gis[i] = torch.tensor([], device='cuda:0', dtype=torch.int64)
                matching_targets[i] = torch.tensor([], device='cuda:0', dtype=torch.int64)
                matching_anchs[i] = torch.tensor([], device='cuda:0', dtype=torch.int64)

        return matching_bs, matching_as, matching_gjs, matching_gis, matching_targets, matching_anchs           

    def find_3_positive(self, p, targets):
        # Build targets for compute_loss(), input targets(image,class,x,y,w,h)
        na, nt = self.na, targets.shape[0]  # number of anchors, targets
        indices, anch = [], []
        gain = torch.ones(7, device=targets.device).long()  # normalized to gridspace gain
        ai = torch.arange(na, device=targets.device).float().view(na, 1).repeat(1, nt)  # same as .repeat_interleave(nt)
        targets = torch.cat((targets.repeat(na, 1, 1), ai[:, :, None]), 2)  # append anchor indices

        g = 0.5  # bias
        off = torch.tensor([[0, 0],
                            [1, 0], [0, 1], [-1, 0], [0, -1],  # j,k,l,m
                            # [1, 1], [1, -1], [-1, 1], [-1, -1],  # jk,jm,lk,lm
                            ], device=targets.device).float() * g  # offsets

        for i in range(self.nl):
            anchors = self.anchors[i]
            gain[2:6] = torch.tensor(p[i].shape)[[3, 2, 3, 2]]  # xyxy gain

            # Match targets to anchors
            t = targets * gain
            if nt:
                # Matches
                r = t[:, :, 4:6] / anchors[:, None]  # wh ratio
                j = torch.max(r, 1. / r).max(2)[0] < self.hyp['anchor_t']  # compare
                # j = wh_iou(anchors, t[:, 4:6]) > model.hyp['iou_t']  # iou(3,n)=wh_iou(anchors(3,2), gwh(n,2))
                t = t[j]  # filter

                # Offsets
                gxy = t[:, 2:4]  # grid xy
                gxi = gain[[2, 3]] - gxy  # inverse
                j, k = ((gxy % 1. < g) & (gxy > 1.)).T
                l, m = ((gxi % 1. < g) & (gxi > 1.)).T
                j = torch.stack((torch.ones_like(j), j, k, l, m))
                t = t.repeat((5, 1, 1))[j]
                offsets = (torch.zeros_like(gxy)[None] + off[:, None])[j]
            else:
                t = targets[0]
                offsets = 0

            # Define
            b, c = t[:, :2].long().T  # image, class
            gxy = t[:, 2:4]  # grid xy
            gwh = t[:, 4:6]  # grid wh
            gij = (gxy - offsets).long()
            gi, gj = gij.T  # grid xy indices

            # Append
            a = t[:, 6].long()  # anchor indices
            indices.append((b, a, gj.clamp_(0, gain[3] - 1), gi.clamp_(0, gain[2] - 1)))  # image, anchor, grid indices
            anch.append(anchors[a])  # anchors

        return indices, anch
    

class ComputeLossBinOTA:
    # Compute losses
    def __init__(self, model, autobalance=False):
        super(ComputeLossBinOTA, self).__init__()
        device = next(model.parameters()).device  # get model device
        h = model.hyp  # hyperparameters

        # Define criteria
        BCEcls = nn.BCEWithLogitsLoss(pos_weight=torch.tensor([h['cls_pw']], device=device))
        BCEobj = nn.BCEWithLogitsLoss(pos_weight=torch.tensor([h['obj_pw']], device=device))
        #MSEangle = nn.MSELoss().to(device)

        # Class label smoothing https://arxiv.org/pdf/1902.04103.pdf eqn 3
        self.cp, self.cn = smooth_BCE(eps=h.get('label_smoothing', 0.0))  # positive, negative BCE targets

        # Focal loss
        g = h['fl_gamma']  # focal loss gamma
        if g > 0:
            BCEcls, BCEobj = FocalLoss(BCEcls, g), FocalLoss(BCEobj, g)

        det = model.module.model[-1] if is_parallel(model) else model.model[-1]  # Detect() module
        self.balance = {3: [4.0, 1.0, 0.4]}.get(det.nl, [4.0, 1.0, 0.25, 0.06, .02])  # P3-P7
        self.ssi = list(det.stride).index(16) if autobalance else 0  # stride 16 index
        self.BCEcls, self.BCEobj, self.gr, self.hyp, self.autobalance = BCEcls, BCEobj, model.gr, h, autobalance
        for k in 'na', 'nc', 'nl', 'anchors', 'stride', 'bin_count':
            setattr(self, k, getattr(det, k))

        #xy_bin_sigmoid = SigmoidBin(bin_count=11, min=-0.5, max=1.5, use_loss_regression=False).to(device)
        wh_bin_sigmoid = SigmoidBin(bin_count=self.bin_count, min=0.0, max=4.0, use_loss_regression=False).to(device)
        #angle_bin_sigmoid = SigmoidBin(bin_count=31, min=-1.1, max=1.1, use_loss_regression=False).to(device)
        self.wh_bin_sigmoid = wh_bin_sigmoid

    def __call__(self, p, targets, imgs):  # predictions, targets, model   
        device = targets.device
        lcls, lbox, lobj = torch.zeros(1, device=device), torch.zeros(1, device=device), torch.zeros(1, device=device)
        bs, as_, gjs, gis, targets, anchors = self.build_targets(p, targets, imgs)
        pre_gen_gains = [torch.tensor(pp.shape, device=device)[[3, 2, 3, 2]] for pp in p] 
    

        # Losses
        for i, pi in enumerate(p):  # layer index, layer predictions
            b, a, gj, gi = bs[i], as_[i], gjs[i], gis[i]  # image, anchor, gridy, gridx
            tobj = torch.zeros_like(pi[..., 0], device=device)  # target obj

            obj_idx = self.wh_bin_sigmoid.get_length()*2 + 2     # x,y, w-bce, h-bce     # xy_bin_sigmoid.get_length()*2

            n = b.shape[0]  # number of targets
            if n:
                ps = pi[b, a, gj, gi]  # prediction subset corresponding to targets

                # Regression
                grid = torch.stack([gi, gj], dim=1)
                selected_tbox = targets[i][:, 2:6] * pre_gen_gains[i]
                selected_tbox[:, :2] -= grid
                
                #pxy = ps[:, :2].sigmoid() * 2. - 0.5
                ##pxy = ps[:, :2].sigmoid() * 3. - 1.
                #pwh = (ps[:, 2:4].sigmoid() * 2) ** 2 * anchors[i]
                #pbox = torch.cat((pxy, pwh), 1)  # predicted box

                #x_loss, px = xy_bin_sigmoid.training_loss(ps[..., 0:12], tbox[i][..., 0])
                #y_loss, py = xy_bin_sigmoid.training_loss(ps[..., 12:24], tbox[i][..., 1])
                w_loss, pw = self.wh_bin_sigmoid.training_loss(ps[..., 2:(3+self.bin_count)], selected_tbox[..., 2] / anchors[i][..., 0])
                h_loss, ph = self.wh_bin_sigmoid.training_loss(ps[..., (3+self.bin_count):obj_idx], selected_tbox[..., 3] / anchors[i][..., 1])

                pw *= anchors[i][..., 0]
                ph *= anchors[i][..., 1]

                px = ps[:, 0].sigmoid() * 2. - 0.5
                py = ps[:, 1].sigmoid() * 2. - 0.5

                lbox += w_loss + h_loss # + x_loss + y_loss

                #print(f"\n px = {px.shape}, py = {py.shape}, pw = {pw.shape}, ph = {ph.shape} \n")

                pbox = torch.cat((px.unsqueeze(1), py.unsqueeze(1), pw.unsqueeze(1), ph.unsqueeze(1)), 1).to(device)  # predicted box

                
                
                
                iou = bbox_iou(pbox.T, selected_tbox, x1y1x2y2=False, CIoU=True)  # iou(prediction, target)
                lbox += (1.0 - iou).mean()  # iou loss

                # Objectness
                tobj[b, a, gj, gi] = (1.0 - self.gr) + self.gr * iou.detach().clamp(0).type(tobj.dtype)  # iou ratio

                # Classification
                selected_tcls = targets[i][:, 1].long()
                if self.nc > 1:  # cls loss (only if multiple classes)
                    t = torch.full_like(ps[:, (1+obj_idx):], self.cn, device=device)  # targets
                    t[range(n), selected_tcls] = self.cp
                    lcls += self.BCEcls(ps[:, (1+obj_idx):], t)  # BCE

                # Append targets to text file
                # with open('targets.txt', 'a') as file:
                #     [file.write('%11.5g ' * 4 % tuple(x) + '\n') for x in torch.cat((txy[i], twh[i]), 1)]

            obji = self.BCEobj(pi[..., obj_idx], tobj)
            lobj += obji * self.balance[i]  # obj loss
            if self.autobalance:
                self.balance[i] = self.balance[i] * 0.9999 + 0.0001 / obji.detach().item()

        if self.autobalance:
            self.balance = [x / self.balance[self.ssi] for x in self.balance]
        lbox *= self.hyp['box']
        lobj *= self.hyp['obj']
        lcls *= self.hyp['cls']
        bs = tobj.shape[0]  # batch size

        loss = lbox + lobj + lcls
        return loss * bs, torch.cat((lbox, lobj, lcls, loss)).detach()

    def build_targets(self, p, targets, imgs):
        
        #indices, anch = self.find_positive(p, targets)
        indices, anch = self.find_3_positive(p, targets)
        #indices, anch = self.find_4_positive(p, targets)
        #indices, anch = self.find_5_positive(p, targets)
        #indices, anch = self.find_9_positive(p, targets)

        matching_bs = [[] for pp in p]
        matching_as = [[] for pp in p]
        matching_gjs = [[] for pp in p]
        matching_gis = [[] for pp in p]
        matching_targets = [[] for pp in p]
        matching_anchs = [[] for pp in p]
        
        nl = len(p)    
    
        for batch_idx in range(p[0].shape[0]):
        
            b_idx = targets[:, 0]==batch_idx
            this_target = targets[b_idx]
            if this_target.shape[0] == 0:
                continue
                
            txywh = this_target[:, 2:6] * imgs[batch_idx].shape[1]
            txyxy = xywh2xyxy(txywh)

            pxyxys = []
            p_cls = []
            p_obj = []
            from_which_layer = []
            all_b = []
            all_a = []
            all_gj = []
            all_gi = []
            all_anch = []
            
            for i, pi in enumerate(p):
                
                obj_idx = self.wh_bin_sigmoid.get_length()*2 + 2
                
                b, a, gj, gi = indices[i]
                idx = (b == batch_idx)
                b, a, gj, gi = b[idx], a[idx], gj[idx], gi[idx]                
                all_b.append(b)
                all_a.append(a)
                all_gj.append(gj)
                all_gi.append(gi)
                all_anch.append(anch[i][idx])
                from_which_layer.append(torch.ones(size=(len(b),)) * i)
                
                fg_pred = pi[b, a, gj, gi]                
                p_obj.append(fg_pred[:, obj_idx:(obj_idx+1)])
                p_cls.append(fg_pred[:, (obj_idx+1):])
                
                grid = torch.stack([gi, gj], dim=1)
                pxy = (fg_pred[:, :2].sigmoid() * 2. - 0.5 + grid) * self.stride[i] #/ 8.
                #pwh = (fg_pred[:, 2:4].sigmoid() * 2) ** 2 * anch[i][idx] * self.stride[i] #/ 8.
                pw = self.wh_bin_sigmoid.forward(fg_pred[..., 2:(3+self.bin_count)].sigmoid()) * anch[i][idx][:, 0] * self.stride[i]
                ph = self.wh_bin_sigmoid.forward(fg_pred[..., (3+self.bin_count):obj_idx].sigmoid()) * anch[i][idx][:, 1] * self.stride[i]
                
                pxywh = torch.cat([pxy, pw.unsqueeze(1), ph.unsqueeze(1)], dim=-1)
                pxyxy = xywh2xyxy(pxywh)
                pxyxys.append(pxyxy)
            
            pxyxys = torch.cat(pxyxys, dim=0)
            if pxyxys.shape[0] == 0:
                continue
            p_obj = torch.cat(p_obj, dim=0)
            p_cls = torch.cat(p_cls, dim=0)
            from_which_layer = torch.cat(from_which_layer, dim=0)
            all_b = torch.cat(all_b, dim=0)
            all_a = torch.cat(all_a, dim=0)
            all_gj = torch.cat(all_gj, dim=0)
            all_gi = torch.cat(all_gi, dim=0)
            all_anch = torch.cat(all_anch, dim=0)
        
            pair_wise_iou = box_iou(txyxy, pxyxys)

            pair_wise_iou_loss = -torch.log(pair_wise_iou + 1e-8)

            top_k, _ = torch.topk(pair_wise_iou, min(10, pair_wise_iou.shape[1]), dim=1)
            dynamic_ks = torch.clamp(top_k.sum(1).int(), min=1)

            gt_cls_per_image = (
                F.one_hot(this_target[:, 1].to(torch.int64), self.nc)
                .float()
                .unsqueeze(1)
                .repeat(1, pxyxys.shape[0], 1)
            )

            num_gt = this_target.shape[0]
            cls_preds_ = (
                p_cls.float().unsqueeze(0).repeat(num_gt, 1, 1).sigmoid_()
                * p_obj.unsqueeze(0).repeat(num_gt, 1, 1).sigmoid_()
            )

            y = cls_preds_.sqrt_()
            pair_wise_cls_loss = F.binary_cross_entropy_with_logits(
               torch.log(y/(1-y)) , gt_cls_per_image, reduction="none"
            ).sum(-1)
            del cls_preds_
        
            cost = (
                pair_wise_cls_loss
                + 3.0 * pair_wise_iou_loss
            )

            matching_matrix = torch.zeros_like(cost, device='cpu')


            for gt_idx in range(num_gt):
                _, pos_idx = torch.topk(
                    cost[gt_idx], k=dynamic_ks[gt_idx].item(), largest=False
                )
                matching_matrix[gt_idx][pos_idx] = 1.0

            del top_k, dynamic_ks
            anchor_matching_gt = matching_matrix.sum(0)
            if (anchor_matching_gt > 1).sum() > 0:
                _, cost_argmin = torch.min(cost[:, anchor_matching_gt > 1], dim=0)
                matching_matrix[:, anchor_matching_gt > 1] *= 0.0
                matching_matrix[cost_argmin, anchor_matching_gt > 1] = 1.0
            fg_mask_inboxes = matching_matrix.sum(0) > 0.0
            matched_gt_inds = matching_matrix[:, fg_mask_inboxes].argmax(0)
        
            from_which_layer = from_which_layer[fg_mask_inboxes]
            all_b = all_b[fg_mask_inboxes]
            all_a = all_a[fg_mask_inboxes]
            all_gj = all_gj[fg_mask_inboxes]
            all_gi = all_gi[fg_mask_inboxes]
            all_anch = all_anch[fg_mask_inboxes]
        
            this_target = this_target[matched_gt_inds]
        
            for i in range(nl):
                layer_idx = from_which_layer == i
                matching_bs[i].append(all_b[layer_idx])
                matching_as[i].append(all_a[layer_idx])
                matching_gjs[i].append(all_gj[layer_idx])
                matching_gis[i].append(all_gi[layer_idx])
                matching_targets[i].append(this_target[layer_idx])
                matching_anchs[i].append(all_anch[layer_idx])

        for i in range(nl):
            if matching_targets[i] != []:
                matching_bs[i] = torch.cat(matching_bs[i], dim=0)
                matching_as[i] = torch.cat(matching_as[i], dim=0)
                matching_gjs[i] = torch.cat(matching_gjs[i], dim=0)
                matching_gis[i] = torch.cat(matching_gis[i], dim=0)
                matching_targets[i] = torch.cat(matching_targets[i], dim=0)
                matching_anchs[i] = torch.cat(matching_anchs[i], dim=0)
            else:
                matching_bs[i] = torch.tensor([], device='cuda:0', dtype=torch.int64)
                matching_as[i] = torch.tensor([], device='cuda:0', dtype=torch.int64)
                matching_gjs[i] = torch.tensor([], device='cuda:0', dtype=torch.int64)
                matching_gis[i] = torch.tensor([], device='cuda:0', dtype=torch.int64)
                matching_targets[i] = torch.tensor([], device='cuda:0', dtype=torch.int64)
                matching_anchs[i] = torch.tensor([], device='cuda:0', dtype=torch.int64)

        return matching_bs, matching_as, matching_gjs, matching_gis, matching_targets, matching_anchs       

    def find_3_positive(self, p, targets):
        # Build targets for compute_loss(), input targets(image,class,x,y,w,h)
        na, nt = self.na, targets.shape[0]  # number of anchors, targets
        indices, anch = [], []
        gain = torch.ones(7, device=targets.device).long()  # normalized to gridspace gain
        ai = torch.arange(na, device=targets.device).float().view(na, 1).repeat(1, nt)  # same as .repeat_interleave(nt)
        targets = torch.cat((targets.repeat(na, 1, 1), ai[:, :, None]), 2)  # append anchor indices

        g = 0.5  # bias
        off = torch.tensor([[0, 0],
                            [1, 0], [0, 1], [-1, 0], [0, -1],  # j,k,l,m
                            # [1, 1], [1, -1], [-1, 1], [-1, -1],  # jk,jm,lk,lm
                            ], device=targets.device).float() * g  # offsets

        for i in range(self.nl):
            anchors = self.anchors[i]
            gain[2:6] = torch.tensor(p[i].shape)[[3, 2, 3, 2]]  # xyxy gain

            # Match targets to anchors
            t = targets * gain
            if nt:
                # Matches
                r = t[:, :, 4:6] / anchors[:, None]  # wh ratio
                j = torch.max(r, 1. / r).max(2)[0] < self.hyp['anchor_t']  # compare
                # j = wh_iou(anchors, t[:, 4:6]) > model.hyp['iou_t']  # iou(3,n)=wh_iou(anchors(3,2), gwh(n,2))
                t = t[j]  # filter

                # Offsets
                gxy = t[:, 2:4]  # grid xy
                gxi = gain[[2, 3]] - gxy  # inverse
                j, k = ((gxy % 1. < g) & (gxy > 1.)).T
                l, m = ((gxi % 1. < g) & (gxi > 1.)).T
                j = torch.stack((torch.ones_like(j), j, k, l, m))
                t = t.repeat((5, 1, 1))[j]
                offsets = (torch.zeros_like(gxy)[None] + off[:, None])[j]
            else:
                t = targets[0]
                offsets = 0

            # Define
            b, c = t[:, :2].long().T  # image, class
            gxy = t[:, 2:4]  # grid xy
            gwh = t[:, 4:6]  # grid wh
            gij = (gxy - offsets).long()
            gi, gj = gij.T  # grid xy indices

            # Append
            a = t[:, 6].long()  # anchor indices
            indices.append((b, a, gj.clamp_(0, gain[3] - 1), gi.clamp_(0, gain[2] - 1)))  # image, anchor, grid indices
            anch.append(anchors[a])  # anchors

        return indices, anch


class ComputeLossAuxOTA:
    # Compute losses
    def __init__(self, model, autobalance=False):
        super(ComputeLossAuxOTA, self).__init__()
        device = next(model.parameters()).device  # get model device
        h = model.hyp  # hyperparameters

        # Define criteria
        BCEcls = nn.BCEWithLogitsLoss(pos_weight=torch.tensor([h['cls_pw']], device=device))
        BCEobj = nn.BCEWithLogitsLoss(pos_weight=torch.tensor([h['obj_pw']], device=device))

        # Class label smoothing https://arxiv.org/pdf/1902.04103.pdf eqn 3
        self.cp, self.cn = smooth_BCE(eps=h.get('label_smoothing', 0.0))  # positive, negative BCE targets

        # Focal loss
        g = h['fl_gamma']  # focal loss gamma
        if g > 0:
            BCEcls, BCEobj = FocalLoss(BCEcls, g), FocalLoss(BCEobj, g)

        det = model.module.model[-1] if is_parallel(model) else model.model[-1]  # Detect() module
        self.balance = {3: [4.0, 1.0, 0.4]}.get(det.nl, [4.0, 1.0, 0.25, 0.06, .02])  # P3-P7
        self.ssi = list(det.stride).index(16) if autobalance else 0  # stride 16 index
        self.BCEcls, self.BCEobj, self.gr, self.hyp, self.autobalance = BCEcls, BCEobj, model.gr, h, autobalance
        for k in 'na', 'nc', 'nl', 'anchors', 'stride':
            setattr(self, k, getattr(det, k))

    def __call__(self, p, targets, imgs):  # predictions, targets, model   
        device = targets.device
        lcls, lbox, lobj = torch.zeros(1, device=device), torch.zeros(1, device=device), torch.zeros(1, device=device)
        bs_aux, as_aux_, gjs_aux, gis_aux, targets_aux, anchors_aux = self.build_targets2(p[:self.nl], targets, imgs)
        bs, as_, gjs, gis, targets, anchors = self.build_targets(p[:self.nl], targets, imgs)
        pre_gen_gains_aux = [torch.tensor(pp.shape, device=device)[[3, 2, 3, 2]] for pp in p[:self.nl]] 
        pre_gen_gains = [torch.tensor(pp.shape, device=device)[[3, 2, 3, 2]] for pp in p[:self.nl]] 
    

        # Losses
        for i in range(self.nl):  # layer index, layer predictions
            pi = p[i]
            pi_aux = p[i+self.nl]
            b, a, gj, gi = bs[i], as_[i], gjs[i], gis[i]  # image, anchor, gridy, gridx
            b_aux, a_aux, gj_aux, gi_aux = bs_aux[i], as_aux_[i], gjs_aux[i], gis_aux[i]  # image, anchor, gridy, gridx
            tobj = torch.zeros_like(pi[..., 0], device=device)  # target obj
            tobj_aux = torch.zeros_like(pi_aux[..., 0], device=device)  # target obj

            n = b.shape[0]  # number of targets
            if n:
                ps = pi[b, a, gj, gi]  # prediction subset corresponding to targets

                # Regression
                grid = torch.stack([gi, gj], dim=1)
                pxy = ps[:, :2].sigmoid() * 2. - 0.5
                pwh = (ps[:, 2:4].sigmoid() * 2) ** 2 * anchors[i]
                pbox = torch.cat((pxy, pwh), 1)  # predicted box
                selected_tbox = targets[i][:, 2:6] * pre_gen_gains[i]
                selected_tbox[:, :2] -= grid
                iou = bbox_iou(pbox.T, selected_tbox, x1y1x2y2=False, CIoU=True)  # iou(prediction, target)
                lbox += (1.0 - iou).mean()  # iou loss

                # Objectness
                tobj[b, a, gj, gi] = (1.0 - self.gr) + self.gr * iou.detach().clamp(0).type(tobj.dtype)  # iou ratio

                # Classification
                selected_tcls = targets[i][:, 1].long()
                if self.nc > 1:  # cls loss (only if multiple classes)
                    t = torch.full_like(ps[:, 5:], self.cn, device=device)  # targets
                    t[range(n), selected_tcls] = self.cp
                    lcls += self.BCEcls(ps[:, 5:], t)  # BCE

                # Append targets to text file
                # with open('targets.txt', 'a') as file:
                #     [file.write('%11.5g ' * 4 % tuple(x) + '\n') for x in torch.cat((txy[i], twh[i]), 1)]
            
            n_aux = b_aux.shape[0]  # number of targets
            if n_aux:
                ps_aux = pi_aux[b_aux, a_aux, gj_aux, gi_aux]  # prediction subset corresponding to targets
                grid_aux = torch.stack([gi_aux, gj_aux], dim=1)
                pxy_aux = ps_aux[:, :2].sigmoid() * 2. - 0.5
                #pxy_aux = ps_aux[:, :2].sigmoid() * 3. - 1.
                pwh_aux = (ps_aux[:, 2:4].sigmoid() * 2) ** 2 * anchors_aux[i]
                pbox_aux = torch.cat((pxy_aux, pwh_aux), 1)  # predicted box
                selected_tbox_aux = targets_aux[i][:, 2:6] * pre_gen_gains_aux[i]
                selected_tbox_aux[:, :2] -= grid_aux
                iou_aux = bbox_iou(pbox_aux.T, selected_tbox_aux, x1y1x2y2=False, CIoU=True)  # iou(prediction, target)
                lbox += 0.25 * (1.0 - iou_aux).mean()  # iou loss

                # Objectness
                tobj_aux[b_aux, a_aux, gj_aux, gi_aux] = (1.0 - self.gr) + self.gr * iou_aux.detach().clamp(0).type(tobj_aux.dtype)  # iou ratio

                # Classification
                selected_tcls_aux = targets_aux[i][:, 1].long()
                if self.nc > 1:  # cls loss (only if multiple classes)
                    t_aux = torch.full_like(ps_aux[:, 5:], self.cn, device=device)  # targets
                    t_aux[range(n_aux), selected_tcls_aux] = self.cp
                    lcls += 0.25 * self.BCEcls(ps_aux[:, 5:], t_aux)  # BCE

            obji = self.BCEobj(pi[..., 4], tobj)
            obji_aux = self.BCEobj(pi_aux[..., 4], tobj_aux)
            lobj += obji * self.balance[i] + 0.25 * obji_aux * self.balance[i] # obj loss
            if self.autobalance:
                self.balance[i] = self.balance[i] * 0.9999 + 0.0001 / obji.detach().item()

        if self.autobalance:
            self.balance = [x / self.balance[self.ssi] for x in self.balance]
        lbox *= self.hyp['box']
        lobj *= self.hyp['obj']
        lcls *= self.hyp['cls']
        bs = tobj.shape[0]  # batch size

        loss = lbox + lobj + lcls
        return loss * bs, torch.cat((lbox, lobj, lcls, loss)).detach()

    def build_targets(self, p, targets, imgs):
        
        indices, anch = self.find_3_positive(p, targets)

        matching_bs = [[] for pp in p]
        matching_as = [[] for pp in p]
        matching_gjs = [[] for pp in p]
        matching_gis = [[] for pp in p]
        matching_targets = [[] for pp in p]
        matching_anchs = [[] for pp in p]
        
        nl = len(p)    
    
        for batch_idx in range(p[0].shape[0]):
        
            b_idx = targets[:, 0]==batch_idx
            this_target = targets[b_idx]
            if this_target.shape[0] == 0:
                continue
                
            txywh = this_target[:, 2:6] * imgs[batch_idx].shape[1]
            txyxy = xywh2xyxy(txywh)

            pxyxys = []
            p_cls = []
            p_obj = []
            from_which_layer = []
            all_b = []
            all_a = []
            all_gj = []
            all_gi = []
            all_anch = []
            
            for i, pi in enumerate(p):
                
                b, a, gj, gi = indices[i]
                idx = (b == batch_idx)
                b, a, gj, gi = b[idx], a[idx], gj[idx], gi[idx]
                all_b.append(b)
                all_a.append(a)
                all_gj.append(gj)
                all_gi.append(gi)
                all_anch.append(anch[i][idx])
                from_which_layer.append(torch.ones(size=(len(b),)) * i)
                
                fg_pred = pi[b, a, gj, gi]
                p_obj.append(fg_pred[:, 4:5])
                p_cls.append(fg_pred[:, 5:])
                
                grid = torch.stack([gi, gj], dim=1)
                pxy = (fg_pred[:, :2].sigmoid() * 2. - 0.5 + grid) * self.stride[i] #/ 8.
                #pxy = (fg_pred[:, :2].sigmoid() * 3. - 1. + grid) * self.stride[i]
                pwh = (fg_pred[:, 2:4].sigmoid() * 2) ** 2 * anch[i][idx] * self.stride[i] #/ 8.
                pxywh = torch.cat([pxy, pwh], dim=-1)
                pxyxy = xywh2xyxy(pxywh)
                pxyxys.append(pxyxy)
            
            pxyxys = torch.cat(pxyxys, dim=0)
            if pxyxys.shape[0] == 0:
                continue
            p_obj = torch.cat(p_obj, dim=0)
            p_cls = torch.cat(p_cls, dim=0)
            from_which_layer = torch.cat(from_which_layer, dim=0)
            all_b = torch.cat(all_b, dim=0)
            all_a = torch.cat(all_a, dim=0)
            all_gj = torch.cat(all_gj, dim=0)
            all_gi = torch.cat(all_gi, dim=0)
            all_anch = torch.cat(all_anch, dim=0)
        
            pair_wise_iou = box_iou(txyxy, pxyxys)

            pair_wise_iou_loss = -torch.log(pair_wise_iou + 1e-8)

            top_k, _ = torch.topk(pair_wise_iou, min(20, pair_wise_iou.shape[1]), dim=1)
            dynamic_ks = torch.clamp(top_k.sum(1).int(), min=1)

            gt_cls_per_image = (
                F.one_hot(this_target[:, 1].to(torch.int64), self.nc)
                .float()
                .unsqueeze(1)
                .repeat(1, pxyxys.shape[0], 1)
            )

            num_gt = this_target.shape[0]
            cls_preds_ = (
                p_cls.float().unsqueeze(0).repeat(num_gt, 1, 1).sigmoid_()
                * p_obj.unsqueeze(0).repeat(num_gt, 1, 1).sigmoid_()
            )

            y = cls_preds_.sqrt_()
            pair_wise_cls_loss = F.binary_cross_entropy_with_logits(
               torch.log(y/(1-y)) , gt_cls_per_image, reduction="none"
            ).sum(-1)
            del cls_preds_
        
            cost = (
                pair_wise_cls_loss
                + 3.0 * pair_wise_iou_loss
            )

            matching_matrix = torch.zeros_like(cost, device='cpu')

            for gt_idx in range(num_gt):
                _, pos_idx = torch.topk(
                    cost[gt_idx], k=dynamic_ks[gt_idx].item(), largest=False
                )
                matching_matrix[gt_idx][pos_idx] = 1.0

            del top_k, dynamic_ks
            anchor_matching_gt = matching_matrix.sum(0)
            if (anchor_matching_gt > 1).sum() > 0:
                _, cost_argmin = torch.min(cost[:, anchor_matching_gt > 1], dim=0)
                matching_matrix[:, anchor_matching_gt > 1] *= 0.0
                matching_matrix[cost_argmin, anchor_matching_gt > 1] = 1.0
            fg_mask_inboxes = matching_matrix.sum(0) > 0.0
            matched_gt_inds = matching_matrix[:, fg_mask_inboxes].argmax(0)
        
            from_which_layer = from_which_layer[fg_mask_inboxes]
            all_b = all_b[fg_mask_inboxes]
            all_a = all_a[fg_mask_inboxes]
            all_gj = all_gj[fg_mask_inboxes]
            all_gi = all_gi[fg_mask_inboxes]
            all_anch = all_anch[fg_mask_inboxes]
        
            this_target = this_target[matched_gt_inds]
        
            for i in range(nl):
                layer_idx = from_which_layer == i
                matching_bs[i].append(all_b[layer_idx])
                matching_as[i].append(all_a[layer_idx])
                matching_gjs[i].append(all_gj[layer_idx])
                matching_gis[i].append(all_gi[layer_idx])
                matching_targets[i].append(this_target[layer_idx])
                matching_anchs[i].append(all_anch[layer_idx])

        for i in range(nl):
            if matching_targets[i] != []:
                matching_bs[i] = torch.cat(matching_bs[i], dim=0)
                matching_as[i] = torch.cat(matching_as[i], dim=0)
                matching_gjs[i] = torch.cat(matching_gjs[i], dim=0)
                matching_gis[i] = torch.cat(matching_gis[i], dim=0)
                matching_targets[i] = torch.cat(matching_targets[i], dim=0)
                matching_anchs[i] = torch.cat(matching_anchs[i], dim=0)
            else:
                matching_bs[i] = torch.tensor([], device='cuda:0', dtype=torch.int64)
                matching_as[i] = torch.tensor([], device='cuda:0', dtype=torch.int64)
                matching_gjs[i] = torch.tensor([], device='cuda:0', dtype=torch.int64)
                matching_gis[i] = torch.tensor([], device='cuda:0', dtype=torch.int64)
                matching_targets[i] = torch.tensor([], device='cuda:0', dtype=torch.int64)
                matching_anchs[i] = torch.tensor([], device='cuda:0', dtype=torch.int64)

        return matching_bs, matching_as, matching_gjs, matching_gis, matching_targets, matching_anchs

    def build_targets2(self, p, targets, imgs):
        
        indices, anch = self.find_5_positive(p, targets)

        matching_bs = [[] for pp in p]
        matching_as = [[] for pp in p]
        matching_gjs = [[] for pp in p]
        matching_gis = [[] for pp in p]
        matching_targets = [[] for pp in p]
        matching_anchs = [[] for pp in p]
        
        nl = len(p)
    
        for batch_idx in range(p[0].shape[0]):
        
            b_idx = targets[:, 0]==batch_idx
            this_target = targets[b_idx]
            if this_target.shape[0] == 0:
                continue
                
            txywh = this_target[:, 2:6] * imgs[batch_idx].shape[1]
            txyxy = xywh2xyxy(txywh)

            pxyxys = []
            p_cls = []
            p_obj = []
            from_which_layer = []
            all_b = []
            all_a = []
            all_gj = []
            all_gi = []
            all_anch = []
            
            for i, pi in enumerate(p):
                
                b, a, gj, gi = indices[i]
                idx = (b == batch_idx)
                b, a, gj, gi = b[idx], a[idx], gj[idx], gi[idx]
                all_b.append(b)
                all_a.append(a)
                all_gj.append(gj)
                all_gi.append(gi)
                all_anch.append(anch[i][idx])
                from_which_layer.append(torch.ones(size=(len(b),)) * i)
                
                fg_pred = pi[b, a, gj, gi]
                p_obj.append(fg_pred[:, 4:5])
                p_cls.append(fg_pred[:, 5:])
                
                grid = torch.stack([gi, gj], dim=1)
                pxy = (fg_pred[:, :2].sigmoid() * 2. - 0.5 + grid) * self.stride[i] #/ 8.
                #pxy = (fg_pred[:, :2].sigmoid() * 3. - 1. + grid) * self.stride[i]
                pwh = (fg_pred[:, 2:4].sigmoid() * 2) ** 2 * anch[i][idx] * self.stride[i] #/ 8.
                pxywh = torch.cat([pxy, pwh], dim=-1)
                pxyxy = xywh2xyxy(pxywh)
                pxyxys.append(pxyxy)
            
            pxyxys = torch.cat(pxyxys, dim=0)
            if pxyxys.shape[0] == 0:
                continue
            p_obj = torch.cat(p_obj, dim=0)
            p_cls = torch.cat(p_cls, dim=0)
            from_which_layer = torch.cat(from_which_layer, dim=0)
            all_b = torch.cat(all_b, dim=0)
            all_a = torch.cat(all_a, dim=0)
            all_gj = torch.cat(all_gj, dim=0)
            all_gi = torch.cat(all_gi, dim=0)
            all_anch = torch.cat(all_anch, dim=0)
        
            pair_wise_iou = box_iou(txyxy, pxyxys)

            pair_wise_iou_loss = -torch.log(pair_wise_iou + 1e-8)

            top_k, _ = torch.topk(pair_wise_iou, min(20, pair_wise_iou.shape[1]), dim=1)
            dynamic_ks = torch.clamp(top_k.sum(1).int(), min=1)

            gt_cls_per_image = (
                F.one_hot(this_target[:, 1].to(torch.int64), self.nc)
                .float()
                .unsqueeze(1)
                .repeat(1, pxyxys.shape[0], 1)
            )

            num_gt = this_target.shape[0]
            cls_preds_ = (
                p_cls.float().unsqueeze(0).repeat(num_gt, 1, 1).sigmoid_()
                * p_obj.unsqueeze(0).repeat(num_gt, 1, 1).sigmoid_()
            )

            y = cls_preds_.sqrt_()
            pair_wise_cls_loss = F.binary_cross_entropy_with_logits(
               torch.log(y/(1-y)) , gt_cls_per_image, reduction="none"
            ).sum(-1)
            del cls_preds_
        
            cost = (
                pair_wise_cls_loss
                + 3.0 * pair_wise_iou_loss
            )

            matching_matrix = torch.zeros_like(cost, device='cpu')

            for gt_idx in range(num_gt):
                _, pos_idx = torch.topk(
                    cost[gt_idx], k=dynamic_ks[gt_idx].item(), largest=False
                )
                matching_matrix[gt_idx][pos_idx] = 1.0

            del top_k, dynamic_ks
            anchor_matching_gt = matching_matrix.sum(0)
            if (anchor_matching_gt > 1).sum() > 0:
                _, cost_argmin = torch.min(cost[:, anchor_matching_gt > 1], dim=0)
                matching_matrix[:, anchor_matching_gt > 1] *= 0.0
                matching_matrix[cost_argmin, anchor_matching_gt > 1] = 1.0
            fg_mask_inboxes = matching_matrix.sum(0) > 0.0
            matched_gt_inds = matching_matrix[:, fg_mask_inboxes].argmax(0)
        
            from_which_layer = from_which_layer[fg_mask_inboxes]
            all_b = all_b[fg_mask_inboxes]
            all_a = all_a[fg_mask_inboxes]
            all_gj = all_gj[fg_mask_inboxes]
            all_gi = all_gi[fg_mask_inboxes]
            all_anch = all_anch[fg_mask_inboxes]
        
            this_target = this_target[matched_gt_inds]
        
            for i in range(nl):
                layer_idx = from_which_layer == i
                matching_bs[i].append(all_b[layer_idx])
                matching_as[i].append(all_a[layer_idx])
                matching_gjs[i].append(all_gj[layer_idx])
                matching_gis[i].append(all_gi[layer_idx])
                matching_targets[i].append(this_target[layer_idx])
                matching_anchs[i].append(all_anch[layer_idx])

        for i in range(nl):
            if matching_targets[i] != []:
                matching_bs[i] = torch.cat(matching_bs[i], dim=0)
                matching_as[i] = torch.cat(matching_as[i], dim=0)
                matching_gjs[i] = torch.cat(matching_gjs[i], dim=0)
                matching_gis[i] = torch.cat(matching_gis[i], dim=0)
                matching_targets[i] = torch.cat(matching_targets[i], dim=0)
                matching_anchs[i] = torch.cat(matching_anchs[i], dim=0)
            else:
                matching_bs[i] = torch.tensor([], device='cuda:0', dtype=torch.int64)
                matching_as[i] = torch.tensor([], device='cuda:0', dtype=torch.int64)
                matching_gjs[i] = torch.tensor([], device='cuda:0', dtype=torch.int64)
                matching_gis[i] = torch.tensor([], device='cuda:0', dtype=torch.int64)
                matching_targets[i] = torch.tensor([], device='cuda:0', dtype=torch.int64)
                matching_anchs[i] = torch.tensor([], device='cuda:0', dtype=torch.int64)

        return matching_bs, matching_as, matching_gjs, matching_gis, matching_targets, matching_anchs

    def find_5_positive(self, p, targets):
        # Build targets for compute_loss(), input targets(image,class,x,y,w,h)
        na, nt = self.na, targets.shape[0]  # number of anchors, targets
        indices, anch = [], []
        gain = torch.ones(7, device=targets.device).long()  # normalized to gridspace gain
        ai = torch.arange(na, device=targets.device).float().view(na, 1).repeat(1, nt)  # same as .repeat_interleave(nt)
        targets = torch.cat((targets.repeat(na, 1, 1), ai[:, :, None]), 2)  # append anchor indices

        g = 1.0  # bias
        off = torch.tensor([[0, 0],
                            [1, 0], [0, 1], [-1, 0], [0, -1],  # j,k,l,m
                            # [1, 1], [1, -1], [-1, 1], [-1, -1],  # jk,jm,lk,lm
                            ], device=targets.device).float() * g  # offsets

        for i in range(self.nl):
            anchors = self.anchors[i]
            gain[2:6] = torch.tensor(p[i].shape)[[3, 2, 3, 2]]  # xyxy gain

            # Match targets to anchors
            t = targets * gain
            if nt:
                # Matches
                r = t[:, :, 4:6] / anchors[:, None]  # wh ratio
                j = torch.max(r, 1. / r).max(2)[0] < self.hyp['anchor_t']  # compare
                # j = wh_iou(anchors, t[:, 4:6]) > model.hyp['iou_t']  # iou(3,n)=wh_iou(anchors(3,2), gwh(n,2))
                t = t[j]  # filter

                # Offsets
                gxy = t[:, 2:4]  # grid xy
                gxi = gain[[2, 3]] - gxy  # inverse
                j, k = ((gxy % 1. < g) & (gxy > 1.)).T
                l, m = ((gxi % 1. < g) & (gxi > 1.)).T
                j = torch.stack((torch.ones_like(j), j, k, l, m))
                t = t.repeat((5, 1, 1))[j]
                offsets = (torch.zeros_like(gxy)[None] + off[:, None])[j]
            else:
                t = targets[0]
                offsets = 0

            # Define
            b, c = t[:, :2].long().T  # image, class
            gxy = t[:, 2:4]  # grid xy
            gwh = t[:, 4:6]  # grid wh
            gij = (gxy - offsets).long()
            gi, gj = gij.T  # grid xy indices

            # Append
            a = t[:, 6].long()  # anchor indices
            indices.append((b, a, gj.clamp_(0, gain[3] - 1), gi.clamp_(0, gain[2] - 1)))  # image, anchor, grid indices
            anch.append(anchors[a])  # anchors

        return indices, anch

    def find_3_positive(self, p, targets):
        # Build targets for compute_loss(), input targets(image,class,x,y,w,h)
        na, nt = self.na, targets.shape[0]  # number of anchors, targets
        indices, anch = [], []
        gain = torch.ones(7, device=targets.device).long()  # normalized to gridspace gain
        ai = torch.arange(na, device=targets.device).float().view(na, 1).repeat(1, nt)  # same as .repeat_interleave(nt)
        targets = torch.cat((targets.repeat(na, 1, 1), ai[:, :, None]), 2)  # append anchor indices

        g = 0.5  # bias
        off = torch.tensor([[0, 0],
                            [1, 0], [0, 1], [-1, 0], [0, -1],  # j,k,l,m
                            # [1, 1], [1, -1], [-1, 1], [-1, -1],  # jk,jm,lk,lm
                            ], device=targets.device).float() * g  # offsets

        for i in range(self.nl):
            anchors = self.anchors[i]
            gain[2:6] = torch.tensor(p[i].shape)[[3, 2, 3, 2]]  # xyxy gain

            # Match targets to anchors
            t = targets * gain
            if nt:
                # Matches
                r = t[:, :, 4:6] / anchors[:, None]  # wh ratio
                j = torch.max(r, 1. / r).max(2)[0] < self.hyp['anchor_t']  # compare
                # j = wh_iou(anchors, t[:, 4:6]) > model.hyp['iou_t']  # iou(3,n)=wh_iou(anchors(3,2), gwh(n,2))
                t = t[j]  # filter

                # Offsets
                gxy = t[:, 2:4]  # grid xy
                gxi = gain[[2, 3]] - gxy  # inverse
                j, k = ((gxy % 1. < g) & (gxy > 1.)).T
                l, m = ((gxi % 1. < g) & (gxi > 1.)).T
                j = torch.stack((torch.ones_like(j), j, k, l, m))
                t = t.repeat((5, 1, 1))[j]
                offsets = (torch.zeros_like(gxy)[None] + off[:, None])[j]
            else:
                t = targets[0]
                offsets = 0

            # Define
            b, c = t[:, :2].long().T  # image, class
            gxy = t[:, 2:4]  # grid xy
            gwh = t[:, 4:6]  # grid wh
            gij = (gxy - offsets).long()
            gi, gj = gij.T  # grid xy indices

            # Append
            a = t[:, 6].long()  # anchor indices
            indices.append((b, a, gj.clamp_(0, gain[3] - 1), gi.clamp_(0, gain[2] - 1)))  # image, anchor, grid indices
            anch.append(anchors[a])  # anchors

        return indices, anch<|MERGE_RESOLUTION|>--- conflicted
+++ resolved
@@ -55,8 +55,8 @@
         self.step = step
         #print(f" start = {start}, end = {end}, step = {step} ")
 
-        bins = torch.range(start, end + 0.0001, step).float() 
-        self.register_buffer('bins', bins) 
+        bins = torch.range(start, end + 0.0001, step).float()
+        self.register_buffer('bins', bins)
                
 
         self.cp = 1.0 - 0.5 * smooth_eps
@@ -102,13 +102,13 @@
         result = pred_reg + bin_bias
 
         target_bins = torch.full_like(pred_bin, self.cn, device=device)  # targets
-        n = pred.shape[0] 
+        n = pred.shape[0]
         target_bins[range(n), bin_idx] = self.cp
 
         loss_bin = self.BCEbins(pred_bin, target_bins) # BCE
 
         if self.use_loss_regression:
-            loss_regression = self.MSELoss(result, target)  # MSE        
+            loss_regression = self.MSELoss(result, target)  # MSE
             loss = loss_bin + loss_regression
         else:
             loss = loss_bin
@@ -175,7 +175,7 @@
 
 class RankSort(torch.autograd.Function):
     @staticmethod
-    def forward(ctx, logits, targets, delta_RS=0.50, eps=1e-10): 
+    def forward(ctx, logits, targets, delta_RS=0.50, eps=1e-10):
 
         classification_grads=torch.zeros(logits.shape).cuda()
         
@@ -190,7 +190,7 @@
         threshold_logit = torch.min(fg_logits)-delta_RS
         relevant_bg_labels=((targets==0) & (logits>=threshold_logit))
         
-        relevant_bg_logits = logits[relevant_bg_labels] 
+        relevant_bg_logits = logits[relevant_bg_labels]
         relevant_bg_grad=torch.zeros(len(relevant_bg_logits)).cuda()
         sorting_error=torch.zeros(fg_num).cuda()
         ranking_error=torch.zeros(fg_num).cuda()
@@ -201,7 +201,7 @@
         #Loops over each positive following the order
         for ii in order:
             # Difference Transforms (x_ij)
-            fg_relations=fg_logits-fg_logits[ii] 
+            fg_relations=fg_logits-fg_logits[ii]
             bg_relations=relevant_bg_logits-fg_logits[ii]
 
             if delta_RS > 0:
@@ -219,12 +219,12 @@
             rank=rank_pos+FP_num
                             
             # Ranking error of example ii. target_ranking_error is always 0. (Eq. 7)
-            ranking_error[ii]=FP_num/rank      
+            ranking_error[ii]=FP_num/rank
 
             # Current sorting error of example ii. (Eq. 7)
             current_sorting_error = torch.sum(fg_relations*(1-fg_targets))/rank_pos
 
-            #Find examples in the target sorted order for example ii         
+            #Find examples in the target sorted order for example ii
             iou_relations = (fg_targets >= fg_targets[ii])
             target_sorted_order = iou_relations * fg_relations
 
@@ -232,13 +232,13 @@
             rank_pos_target = torch.sum(target_sorted_order)
 
             #Compute target sorting error. (Eq. 8)
-            #Since target ranking error is 0, this is also total target error 
+            #Since target ranking error is 0, this is also total target error
             target_sorting_error= torch.sum(target_sorted_order*(1-fg_targets))/rank_pos_target
 
             #Compute sorting error on example ii
             sorting_error[ii] = current_sorting_error - target_sorting_error
   
-            #Identity Update for Ranking Error 
+            #Identity Update for Ranking Error
             if FP_num > eps:
                 #For ii the update is the ranking error
                 fg_grad[ii] -= ranking_error[ii]
@@ -249,17 +249,17 @@
             #These are the ones with smaller IoU but larger logits
             missorted_examples = (~ iou_relations) * fg_relations
 
-            #Denominotor of sorting pmf 
+            #Denominotor of sorting pmf
             sorting_pmf_denom = torch.sum(missorted_examples)
 
-            #Identity Update for Sorting Error 
+            #Identity Update for Sorting Error
             if sorting_pmf_denom > eps:
                 #For ii the update is the sorting error
                 fg_grad[ii] -= sorting_error[ii]
                 #For positives, distribute error via sorting pmf (i.e. missorted_examples/sorting_pmf_denom)
                 fg_grad += (missorted_examples*(sorting_error[ii]/sorting_pmf_denom))
 
-        #Normalize gradients by number of positives 
+        #Normalize gradients by number of positives
         classification_grads[fg_labels]= (fg_grad/fg_num)
         classification_grads[relevant_bg_labels]= (relevant_bg_grad/fg_num)
 
@@ -274,7 +274,7 @@
 
 class aLRPLoss(torch.autograd.Function):
     @staticmethod
-    def forward(ctx, logits, targets, regression_losses, delta=1., eps=1e-5): 
+    def forward(ctx, logits, targets, regression_losses, delta=1., eps=1e-5):
         classification_grads=torch.zeros(logits.shape).cuda()
         
         #Filter fg logits
@@ -294,13 +294,13 @@
         prec=torch.zeros(fg_num).cuda()
         fg_grad=torch.zeros(fg_num).cuda()
         
-        max_prec=0                                           
+        max_prec=0
         #sort the fg logits
         order=torch.argsort(fg_logits)
         #Loops over each positive following the order
         for ii in order:
             #x_ij s as score differences with fgs
-            fg_relations=fg_logits-fg_logits[ii] 
+            fg_relations=fg_logits-fg_logits[ii]
             #Apply piecewise linear function and determine relations with fgs
             fg_relations=torch.clamp(fg_relations/(2*delta)+0.5,min=0,max=1)
             #Discard i=j in the summation in rank_pos
@@ -317,17 +317,17 @@
             #Store the total since it is normalizer also for aLRP Regression error
             rank[ii]=rank_pos+FP_num
                             
-            #Compute precision for this example to compute classification loss 
-            prec[ii]=rank_pos/rank[ii]                
+            #Compute precision for this example to compute classification loss
+            prec[ii]=rank_pos/rank[ii]
             #For stability, set eps to a infinitesmall value (e.g. 1e-6), then compute grads
-            if FP_num > eps:   
+            if FP_num > eps:
                 fg_grad[ii] = -(torch.sum(fg_relations*regression_losses)+FP_num)/rank[ii]
-                relevant_bg_grad += (bg_relations*(-fg_grad[ii]/FP_num))   
+                relevant_bg_grad += (bg_relations*(-fg_grad[ii]/FP_num))
                     
         #aLRP with grad formulation fg gradient
         classification_grads[fg_labels]= fg_grad
         #aLRP with grad formulation bg gradient
-        classification_grads[relevant_bg_labels]= relevant_bg_grad 
+        classification_grads[relevant_bg_labels]= relevant_bg_grad
  
         classification_grads /= (fg_num)
     
@@ -344,7 +344,7 @@
     
 class APLoss(torch.autograd.Function):
     @staticmethod
-    def forward(ctx, logits, targets, delta=1.): 
+    def forward(ctx, logits, targets, delta=1.):
         classification_grads=torch.zeros(logits.shape).cuda()
         
         #Filter fg logits
@@ -358,19 +358,19 @@
 
         #Get valid bg logits
         relevant_bg_labels=((targets==0)&(logits>=threshold_logit))
-        relevant_bg_logits=logits[relevant_bg_labels] 
+        relevant_bg_logits=logits[relevant_bg_labels]
         relevant_bg_grad=torch.zeros(len(relevant_bg_logits)).cuda()
         rank=torch.zeros(fg_num).cuda()
         prec=torch.zeros(fg_num).cuda()
         fg_grad=torch.zeros(fg_num).cuda()
         
-        max_prec=0                                           
+        max_prec=0
         #sort the fg logits
         order=torch.argsort(fg_logits)
         #Loops over each positive following the order
         for ii in order:
             #x_ij s as score differences with fgs
-            fg_relations=fg_logits-fg_logits[ii] 
+            fg_relations=fg_logits-fg_logits[ii]
             #Apply piecewise linear function and determine relations with fgs
             fg_relations=torch.clamp(fg_relations/(2*delta)+0.5,min=0,max=1)
             #Discard i=j in the summation in rank_pos
@@ -387,7 +387,7 @@
             #Store the total since it is normalizer also for aLRP Regression error
             rank[ii]=rank_pos+FP_num
                             
-            #Compute precision for this example 
+            #Compute precision for this example
             current_prec=rank_pos/rank[ii]
             
             #Compute interpolated AP and store gradients for relevant bg examples
@@ -399,12 +399,12 @@
             
             #Store fg gradients
             fg_grad[ii]=-(1-max_prec)
-            prec[ii]=max_prec 
+            prec[ii]=max_prec
 
         #aLRP with grad formulation fg gradient
         classification_grads[fg_labels]= fg_grad
         #aLRP with grad formulation bg gradient
-        classification_grads[relevant_bg_labels]= relevant_bg_grad 
+        classification_grads[relevant_bg_labels]= relevant_bg_grad
  
         classification_grads /= fg_num
     
@@ -579,11 +579,11 @@
         for k in 'na', 'nc', 'nl', 'anchors', 'stride':
             setattr(self, k, getattr(det, k))
 
-    def __call__(self, p, targets, imgs):  # predictions, targets, model   
+    def __call__(self, p, targets, imgs):  # predictions, targets, model
         device = targets.device
         lcls, lbox, lobj = torch.zeros(1, device=device), torch.zeros(1, device=device), torch.zeros(1, device=device)
         bs, as_, gjs, gis, targets, anchors = self.build_targets(p, targets, imgs)
-        pre_gen_gains = [torch.tensor(pp.shape, device=device)[[3, 2, 3, 2]] for pp in p] 
+        pre_gen_gains = [torch.tensor(pp.shape, device=device)[[3, 2, 3, 2]] for pp in p]
     
 
         # Losses
@@ -650,7 +650,7 @@
         matching_targets = [[] for pp in p]
         matching_anchs = [[] for pp in p]
         
-        nl = len(p)    
+        nl = len(p)
     
         for batch_idx in range(p[0].shape[0]):
         
@@ -676,7 +676,7 @@
                 
                 b, a, gj, gi = indices[i]
                 idx = (b == batch_idx)
-                b, a, gj, gi = b[idx], a[idx], gj[idx], gi[idx]                
+                b, a, gj, gi = b[idx], a[idx], gj[idx], gi[idx]
                 all_b.append(b)
                 all_a.append(a)
                 all_gj.append(gj)
@@ -684,7 +684,7 @@
                 all_anch.append(anch[i][idx])
                 from_which_layer.append((torch.ones(size=(len(b),)) * i).to(device))
                 
-                fg_pred = pi[b, a, gj, gi]                
+                fg_pred = pi[b, a, gj, gi]
                 p_obj.append(fg_pred[:, 4:5])
                 p_cls.append(fg_pred[:, 5:])
                 
@@ -739,11 +739,7 @@
                 + 3.0 * pair_wise_iou_loss
             )
 
-<<<<<<< HEAD
-            matching_matrix = torch.zeros_like(cost, device='cpu')
-=======
             matching_matrix = torch.zeros_like(cost, device=device)
->>>>>>> 2fdc7f14
 
             for gt_idx in range(num_gt):
                 _, pos_idx = torch.topk(
@@ -794,7 +790,7 @@
                 matching_targets[i] = torch.tensor([], device='cuda:0', dtype=torch.int64)
                 matching_anchs[i] = torch.tensor([], device='cuda:0', dtype=torch.int64)
 
-        return matching_bs, matching_as, matching_gjs, matching_gis, matching_targets, matching_anchs           
+        return matching_bs, matching_as, matching_gjs, matching_gis, matching_targets, matching_anchs
 
     def find_3_positive(self, p, targets):
         # Build targets for compute_loss(), input targets(image,class,x,y,w,h)
@@ -882,11 +878,11 @@
         #angle_bin_sigmoid = SigmoidBin(bin_count=31, min=-1.1, max=1.1, use_loss_regression=False).to(device)
         self.wh_bin_sigmoid = wh_bin_sigmoid
 
-    def __call__(self, p, targets, imgs):  # predictions, targets, model   
+    def __call__(self, p, targets, imgs):  # predictions, targets, model
         device = targets.device
         lcls, lbox, lobj = torch.zeros(1, device=device), torch.zeros(1, device=device), torch.zeros(1, device=device)
         bs, as_, gjs, gis, targets, anchors = self.build_targets(p, targets, imgs)
-        pre_gen_gains = [torch.tensor(pp.shape, device=device)[[3, 2, 3, 2]] for pp in p] 
+        pre_gen_gains = [torch.tensor(pp.shape, device=device)[[3, 2, 3, 2]] for pp in p]
     
 
         # Losses
@@ -977,7 +973,7 @@
         matching_targets = [[] for pp in p]
         matching_anchs = [[] for pp in p]
         
-        nl = len(p)    
+        nl = len(p)
     
         for batch_idx in range(p[0].shape[0]):
         
@@ -1005,7 +1001,7 @@
                 
                 b, a, gj, gi = indices[i]
                 idx = (b == batch_idx)
-                b, a, gj, gi = b[idx], a[idx], gj[idx], gi[idx]                
+                b, a, gj, gi = b[idx], a[idx], gj[idx], gi[idx]
                 all_b.append(b)
                 all_a.append(a)
                 all_gj.append(gj)
@@ -1013,7 +1009,7 @@
                 all_anch.append(anch[i][idx])
                 from_which_layer.append(torch.ones(size=(len(b),)) * i)
                 
-                fg_pred = pi[b, a, gj, gi]                
+                fg_pred = pi[b, a, gj, gi]
                 p_obj.append(fg_pred[:, obj_idx:(obj_idx+1)])
                 p_cls.append(fg_pred[:, (obj_idx+1):])
                 
@@ -1122,7 +1118,7 @@
                 matching_targets[i] = torch.tensor([], device='cuda:0', dtype=torch.int64)
                 matching_anchs[i] = torch.tensor([], device='cuda:0', dtype=torch.int64)
 
-        return matching_bs, matching_as, matching_gjs, matching_gis, matching_targets, matching_anchs       
+        return matching_bs, matching_as, matching_gjs, matching_gis, matching_targets, matching_anchs
 
     def find_3_positive(self, p, targets):
         # Build targets for compute_loss(), input targets(image,class,x,y,w,h)
@@ -1204,13 +1200,13 @@
         for k in 'na', 'nc', 'nl', 'anchors', 'stride':
             setattr(self, k, getattr(det, k))
 
-    def __call__(self, p, targets, imgs):  # predictions, targets, model   
+    def __call__(self, p, targets, imgs):  # predictions, targets, model
         device = targets.device
         lcls, lbox, lobj = torch.zeros(1, device=device), torch.zeros(1, device=device), torch.zeros(1, device=device)
         bs_aux, as_aux_, gjs_aux, gis_aux, targets_aux, anchors_aux = self.build_targets2(p[:self.nl], targets, imgs)
         bs, as_, gjs, gis, targets, anchors = self.build_targets(p[:self.nl], targets, imgs)
-        pre_gen_gains_aux = [torch.tensor(pp.shape, device=device)[[3, 2, 3, 2]] for pp in p[:self.nl]] 
-        pre_gen_gains = [torch.tensor(pp.shape, device=device)[[3, 2, 3, 2]] for pp in p[:self.nl]] 
+        pre_gen_gains_aux = [torch.tensor(pp.shape, device=device)[[3, 2, 3, 2]] for pp in p[:self.nl]]
+        pre_gen_gains = [torch.tensor(pp.shape, device=device)[[3, 2, 3, 2]] for pp in p[:self.nl]]
     
 
         # Losses
@@ -1300,7 +1296,7 @@
         matching_targets = [[] for pp in p]
         matching_anchs = [[] for pp in p]
         
-        nl = len(p)    
+        nl = len(p)
     
         for batch_idx in range(p[0].shape[0]):
         
